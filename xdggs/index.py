--- conflicted
+++ resolved
@@ -85,11 +85,9 @@
     def cell_centers(self) -> tuple[np.ndarray, np.ndarray]:
         return self._cellid2latlon(self._pd_index.index.values)
 
-<<<<<<< HEAD
     def cell_boundaries(self) -> np.ndarray:
         return self._cellid2boundaries(self._pd_index.index.values)
-=======
+
     @property
     def grid_info(self) -> DGGSInfo:
-        return self._grid
->>>>>>> 3b01c819
+        return self._grid