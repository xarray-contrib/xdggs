import numpy.typing as npt
import xarray as xr

from xdggs.grid import DGGSInfo
from xdggs.index import DGGSIndex
from xdggs.plotting import explore


@xr.register_dataset_accessor("dggs")
@xr.register_dataarray_accessor("dggs")
class DGGSAccessor:
    _obj: xr.Dataset | xr.DataArray
    _index: DGGSIndex | None
    _name: str

    def __init__(self, obj: xr.Dataset | xr.DataArray):
        self._obj = obj

        index = None
        name = ""
        for k, idx in obj.xindexes.items():
            if isinstance(idx, DGGSIndex):
                if index is not None:
                    raise ValueError(
                        "Only one DGGSIndex per dataset or dataarray is supported"
                    )
                index = idx
                name = k
        self._name = name
        self._index = index

    def decode(self, grid_info=None, *, name="cell_ids") -> xr.Dataset | xr.DataArray:
        """decode the DGGS cell ids

        Parameters
        ----------
        grid_info : dict or DGGSInfo, optional
            Override the grid parameters on the dataset. Useful to set attributes on
            the dataset.
        name : str, default: "cell_ids"
            The name of the coordinate containing the cell ids.

        Returns
        -------
        obj : xarray.DataArray or xarray.Dataset
            The object with a DGGS index on the cell id coordinate.
        """
        var = self._obj[name]
        if isinstance(grid_info, DGGSInfo):
            grid_info = grid_info.to_dict()
        if isinstance(grid_info, dict):
            var.attrs = grid_info

        return self._obj.drop_indexes(name, errors="ignore").set_xindex(name, DGGSIndex)

    @property
    def index(self) -> DGGSIndex:
        """The DGGSIndex instance for this Dataset or DataArray.

        Raises
        ------
        ValueError
            if no DGGSIndex can be found
        """
        if self._index is None:
            raise ValueError("no DGGSIndex found on this Dataset or DataArray")
        return self._index

    @property
    def coord(self) -> xr.DataArray:
        """The indexed DGGS (cell ids) coordinate as a DataArray.

        Raises
        ------
        ValueError
            if no such coordinate is found on the Dataset / DataArray
        """
        if not self._name:
            raise ValueError(
                "no coordinate with a DGGSIndex found on this Dataset or DataArray"
            )
        return self._obj[self._name]

    @property
    def params(self) -> dict:
        """The grid parameters after normalization."""
        return self.index.grid.to_dict()

    @property
    def grid_info(self) -> DGGSInfo:
        """The grid info object containing the DGGS type and its parameters.

        Returns
        -------
        xdggs.DGGSInfo
        """
        return self.index.grid_info

    def sel_latlon(
        self, latitude: npt.ArrayLike, longitude: npt.ArrayLike
    ) -> xr.Dataset | xr.DataArray:
        """Select grid cells from latitude/longitude data.

        Parameters
        ----------
        latitude : array-like
            Latitude coordinates (degrees).
        longitude : array-like
            Longitude coordinates (degrees).

        Returns
        -------
        subset
            A new :py:class:`xarray.Dataset` or :py:class:`xarray.DataArray`
            with all cells that contain the input latitude/longitude data points.
        """
        cell_indexers = {
            self._name: self.grid_info.geographic2cell_ids(lon=longitude, lat=latitude)
        }
        return self._obj.sel(cell_indexers)

    def assign_latlon_coords(self) -> xr.Dataset | xr.DataArray:
        """Return a new Dataset or DataArray with new "latitude" and "longitude"
        coordinates representing the grid cell centers."""

        lon_data, lat_data = self.index.cell_centers()

        return self._obj.assign_coords(
            latitude=(self.index._dim, lat_data),
            longitude=(self.index._dim, lon_data),
        )

    @property
    def cell_ids(self):
        """The indexed DGGS (cell ids) coordinate as a DataArray.

        Alias of ``coord``.

        Raises
        ------
        ValueError
            if no such coordinate is found on the Dataset / DataArray
        """
        return self.coord

    def cell_centers(self):
        """derive geographic cell center coordinates

        Returns
        -------
        coords : xarray.Dataset
            Dataset containing the cell centers in geographic coordinates.
        """
        lon_data, lat_data = self.index.cell_centers()

        return xr.Dataset(
            coords={
                "latitude": (self.index._dim, lat_data),
                "longitude": (self.index._dim, lon_data),
            }
        )

<<<<<<< HEAD
    def parents(self, resolution: int) -> xr.DataArray:
        """determine the parent cell ids of the cells

        Parameters
        ----------
        resolution : int
            The parent resolution. Must be smaller than the current resolution.

        Returns
        -------
        parents : DataArray
            The parent cell ids, one for each input cell.
        """
        data = self.index.parents(resolution)

        params = self.grid_info.to_dict()
        params["resolution"] = resolution

        return self.coord.copy(data=data).assign_attrs(**params).rename("parents")
=======
    def cell_boundaries(self):
        """derive cell boundary polygons

        Returns
        -------
        boundaries : xarray.DataArray
            The cell boundaries as shapely objects.
        """
        boundaries = self.index.cell_boundaries()

        return xr.DataArray(
            boundaries, coords={self._name: self.cell_ids}, dims=self.cell_ids.dims
        )

    def explore(self, *, cmap="viridis", center=None, alpha=None):
        """interactively explore the data using `lonboard`

        Requires `lonboard`, `matplotlib`, and `arro3.core` to be installed.

        Parameters
        ----------
        cmap : str
            The name of the color map to use
        center : int or float, optional
            If set, will use this as the center value of a diverging color map.
        alpha : float, optional
            If set, controls the transparency of the polygons.

        Returns
        -------
        map : lonboard.Map
            The rendered map.

        Notes
        -----
        Plotting currently is restricted to 1D `DataArray` objects.
        """
        if isinstance(self._obj, xr.Dataset):
            raise ValueError("does not work with Dataset objects, yet")

        cell_dim = self._obj[self._name].dims[0]
        return explore(
            self._obj,
            cell_dim=cell_dim,
            cmap=cmap,
            center=center,
            alpha=alpha,
        )
>>>>>>> b57dfb93
<|MERGE_RESOLUTION|>--- conflicted
+++ resolved
@@ -160,27 +160,6 @@
             }
         )
 
-<<<<<<< HEAD
-    def parents(self, resolution: int) -> xr.DataArray:
-        """determine the parent cell ids of the cells
-
-        Parameters
-        ----------
-        resolution : int
-            The parent resolution. Must be smaller than the current resolution.
-
-        Returns
-        -------
-        parents : DataArray
-            The parent cell ids, one for each input cell.
-        """
-        data = self.index.parents(resolution)
-
-        params = self.grid_info.to_dict()
-        params["resolution"] = resolution
-
-        return self.coord.copy(data=data).assign_attrs(**params).rename("parents")
-=======
     def cell_boundaries(self):
         """derive cell boundary polygons
 
@@ -194,6 +173,26 @@
         return xr.DataArray(
             boundaries, coords={self._name: self.cell_ids}, dims=self.cell_ids.dims
         )
+
+    def parents(self, resolution: int) -> xr.DataArray:
+        """determine the parent cell ids of the cells
+
+        Parameters
+        ----------
+        resolution : int
+            The parent resolution. Must be smaller than the current resolution.
+
+        Returns
+        -------
+        parents : DataArray
+            The parent cell ids, one for each input cell.
+        """
+        data = self.index.parents(resolution)
+
+        params = self.grid_info.to_dict()
+        params["resolution"] = resolution
+
+        return self.coord.copy(data=data).assign_attrs(**params).rename("parents")
 
     def explore(self, *, cmap="viridis", center=None, alpha=None):
         """interactively explore the data using `lonboard`
@@ -228,5 +227,4 @@
             cmap=cmap,
             center=center,
             alpha=alpha,
-        )
->>>>>>> b57dfb93
+        )