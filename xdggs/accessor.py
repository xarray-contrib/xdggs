--- conflicted
+++ resolved
@@ -31,11 +31,13 @@
         self._index = index
 
     def decode(
-<<<<<<< HEAD
-        self, grid_info=None, *, name=None, convention="xdggs"
-=======
-        self, grid_info=None, *, name="cell_ids", index_options=None, **index_kwargs
->>>>>>> b2855e11
+        self,
+        grid_info=None,
+        *,
+        name="cell_ids",
+        convention="xdggs",
+        index_options=None,
+        **index_kwargs,
     ) -> xr.Dataset | xr.DataArray:
         """decode the DGGS cell ids
 
@@ -44,7 +46,6 @@
         grid_info : dict or DGGSInfo, optional
             Override the grid parameters on the dataset. Useful to set attributes on
             the dataset.
-<<<<<<< HEAD
         name : str, optional
             The name of the coordinate containing the cell ids. The default name
             depends on the convention.
@@ -61,12 +62,8 @@
               the cell ids coordinate is indicated by the ``coordinates``
               attribute on data variables / other coordinates (this can be
               overridden by the ``name`` parameter).
-=======
-        name : str, default: "cell_ids"
-            The name of the coordinate containing the cell ids.
         index_options, **index_kwargs : dict, optional
             Additional options to forward to the index.
->>>>>>> b2855e11
 
         Returns
         -------
@@ -84,17 +81,13 @@
                     f" Choose a known convention: {', '.join(valid_names)}"
                 )
 
-<<<<<<< HEAD
-        coords = decoder(self._obj, grid_info=grid_info, name=name)
-        return self._obj.assign_coords(coords)
-=======
         if index_options is None:
             index_options = {}
 
-        return self._obj.drop_indexes(name, errors="ignore").set_xindex(
-            name, DGGSIndex, **(index_options | index_kwargs)
-        )
->>>>>>> b2855e11
+        coords = decoder(
+            self._obj, grid_info=grid_info, name=name, index_options=index_options
+        )
+        return self._obj.assign_coords(coords)
 
     @property
     def index(self) -> DGGSIndex:
