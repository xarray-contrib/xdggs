--- conflicted
+++ resolved
@@ -1,8 +1,6 @@
-<<<<<<< HEAD
 import numpy as np
-=======
 import numpy.typing as npt
->>>>>>> 4897ff5a
+import shapely
 import xarray as xr
 
 from xdggs.index import DGGSIndex
@@ -57,21 +55,15 @@
         cell_indexers = {self._name: self.index._latlon2cellid(latitude, longitude)}
         return self._obj.sel(cell_indexers)
 
-<<<<<<< HEAD
-    def query(self, geom, **options):
+    def query(self, geom: shapely.Geometry, **options) -> xr.Dataset | xr.DataArray:
         cell_ids = self._index._geom2cellid(geom, options)
         mask = np.isin(cell_ids, self._index._pd_index.index.values)
         cell_indexers = {self._name: cell_ids[mask]}
         return self._obj.sel(cell_indexers)
 
-    def assign_latlon_coords(self):
-        """Return a new object with latitude and longitude coordinates
-        of the cell centers."""
-=======
     def assign_latlon_coords(self) -> xr.Dataset | xr.DataArray:
         """Return a new Dataset or DataArray with new "latitude" and "longitude"
         coordinates representing the grid cell centers."""
->>>>>>> 4897ff5a
 
         lat_data, lon_data = self.index.cell_centers
         return self._obj.assign_coords(
