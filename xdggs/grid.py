--- conflicted
+++ resolved
@@ -28,13 +28,11 @@
     def to_dict(self: Self) -> dict[str, Any]:
         return {"resolution": self.resolution}
 
-<<<<<<< HEAD
-    def cell_boundaries(self, cell_ids):
-        raise NotImplementedError("needs to be overridden by an implementation")
-=======
     def cell_ids2geographic(self, cell_ids):
         raise NotImplementedError()
 
     def geographic2cell_ids(self, lon, lat):
         raise NotImplementedError()
->>>>>>> 2e003f5f
+
+    def cell_boundaries(self, cell_ids):
+        raise NotImplementedError()