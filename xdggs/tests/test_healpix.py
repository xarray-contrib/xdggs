--- conflicted
+++ resolved
@@ -238,7 +238,6 @@
 
         assert roundtripped == mapping
 
-<<<<<<< HEAD
     @pytest.mark.parametrize(
         ["params", "cell_ids", "expected_coords"],
         (
@@ -304,7 +303,6 @@
 
         shapely.testing.assert_geometries_equal(actual, expected)
 
-=======
     @given(
         *strategies.grid_and_cell_ids(
             indexing_schemes=st.sampled_from(["nested", "ring"]),
@@ -313,7 +311,6 @@
     )
     def test_cell_center_roundtrip(self, cell_ids, grid) -> None:
         centers = grid.cell_ids2geographic(cell_ids)
->>>>>>> 2e003f5f
 
         roundtripped = grid.geographic2cell_ids(lat=centers[1], lon=centers[0])
 
