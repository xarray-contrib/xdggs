import itertools

import hypothesis.extra.numpy as npst
import hypothesis.strategies as st
import numpy as np
import pytest
import shapely
import shapely.testing
import xarray as xr
import xarray.testing.strategies as xrst
from hypothesis import given
from xarray.core.indexes import PandasIndex

from xdggs import healpix
from xdggs.tests import assert_exceptions_equal, geoarrow_to_shapely

try:
    ExceptionGroup
except NameError:  # pragma: no cover
    from exceptiongroup import ExceptionGroup


# namespace class
class strategies:
<<<<<<< HEAD
    invalid_levels = st.integers(max_value=-1) | st.integers(min_value=30)
    levels = st.integers(min_value=0, max_value=29)
    indexing_schemes = st.sampled_from(["nested", "ring", "unique"])
    invalid_indexing_schemes = st.text().filter(
        lambda x: x not in ["nested", "ring", "unique"]
    )
=======
    invalid_resolutions = st.integers(max_value=-1) | st.integers(min_value=30)
    resolutions = st.integers(min_value=0, max_value=29)
    # TODO: add back `"unique"` once that is supported
    indexing_schemes = st.sampled_from(["nested", "ring"])
    invalid_indexing_schemes = st.text().filter(lambda x: x not in ["nested", "ring"])
>>>>>>> 65c4189a

    dims = xrst.names()

    @classmethod
    def grid_mappings(cls):
        strategies = {
            "resolution": cls.levels,
            "nside": cls.levels.map(lambda n: 2**n),
            "depth": cls.levels,
            "level": cls.levels,
            "order": cls.levels,
            "indexing_scheme": cls.indexing_schemes,
            "nest": st.booleans(),
        }

        names = {
            "level": st.sampled_from(
                ["resolution", "nside", "depth", "level", "order"]
            ),
            "indexing_scheme": st.sampled_from(["indexing_scheme", "nest"]),
        }

        return st.builds(lambda **x: list(x.values()), **names).flatmap(
            lambda params: st.builds(dict, **{p: strategies[p] for p in params})
        )

    def cell_ids(max_value=None, dtypes=None):
        if dtypes is None:
            # healpy can't deal with `uint32` or less (it segfaults occasionally)
            dtypes = st.sampled_from(["uint64"])
        shapes = npst.array_shapes(min_dims=1, max_dims=1)

        return npst.arrays(
            dtypes,
            shapes,
            elements={"min_value": 0, "max_value": max_value},
            unique=True,
            fill=st.nothing(),
        )

    options = st.just({})

    def grids(
        levels=levels,
        indexing_schemes=indexing_schemes,
    ):
        return st.builds(
            healpix.HealpixInfo,
            level=levels,
            indexing_scheme=indexing_schemes,
        )

    @classmethod
    def grid_and_cell_ids(
        cls,
        levels=levels,
        indexing_schemes=indexing_schemes,
        dtypes=None,
    ):
        cell_levels = st.shared(levels, key="common-levels")
        grid_levels = st.shared(levels, key="common-levels")
        cell_ids_ = cell_levels.flatmap(
            lambda level: cls.cell_ids(
                max_value=12 * 2 ** (level * 2) - 1, dtypes=dtypes
            )
        )
        grids_ = cls.grids(
            levels=grid_levels,
            indexing_schemes=indexing_schemes,
        )

        return cell_ids_, grids_


options = [{}]
variable_names = ["cell_ids", "zonal_ids", "zone_ids"]
variables = [
    xr.Variable(
        "cells",
        np.array([3]),
        {
            "grid_name": "healpix",
            "level": 0,
            "indexing_scheme": "nested",
        },
    ),
    xr.Variable(
        "zones",
        np.array([3]),
        {
            "grid_name": "healpix",
            "level": 0,
            "indexing_scheme": "ring",
        },
    ),
    xr.Variable(
        "cells",
        np.array([5, 11, 21]),
        {
            "grid_name": "healpix",
            "level": 1,
            "indexing_scheme": "nested",
        },
    ),
    xr.Variable(
        "zones",
        np.array([54, 70, 82, 91]),
        {
            "grid_name": "healpix",
            "level": 3,
            "indexing_scheme": "nested",
        },
    ),
]
variable_combinations = list(itertools.product(variables, repeat=2))


class TestHealpixInfo:
    @given(strategies.invalid_levels)
    def test_init_invalid_levels(self, level):
        with pytest.raises(
            ValueError, match="level must be an integer in the range of"
        ):
            healpix.HealpixInfo(level=level)

    @given(strategies.invalid_indexing_schemes)
    def test_init_invalid_indexing_scheme(self, indexing_scheme):
        with pytest.raises(ValueError, match="indexing scheme must be one of"):
            healpix.HealpixInfo(
                level=0,
                indexing_scheme=indexing_scheme,
            )

    @given(strategies.levels, strategies.indexing_schemes)
    def test_init(self, level, indexing_scheme):
        grid = healpix.HealpixInfo(level=level, indexing_scheme=indexing_scheme)

        assert grid.level == level
        assert grid.indexing_scheme == indexing_scheme

    @given(strategies.levels)
    def test_nside(self, level):
        grid = healpix.HealpixInfo(level=level)

        assert grid.nside == 2**level

    @given(strategies.indexing_schemes)
    def test_nest(self, indexing_scheme):
        grid = healpix.HealpixInfo(level=1, indexing_scheme=indexing_scheme)
        if indexing_scheme not in {"nested", "ring"}:
            with pytest.raises(
                ValueError, match="cannot convert indexing scheme .* to `nest`"
            ):
                grid.nest
            return

        expected = indexing_scheme == "nested"

        assert grid.nest == expected

    @given(strategies.grid_mappings())
    def test_from_dict(self, mapping) -> None:
        healpix.HealpixInfo.from_dict(mapping)

    @given(strategies.levels, strategies.indexing_schemes)
    def test_to_dict(self, level, indexing_scheme) -> None:
        grid = healpix.HealpixInfo(level=level, indexing_scheme=indexing_scheme)
        actual = grid.to_dict()

        assert set(actual) == {"grid_name", "level", "indexing_scheme"}
        assert actual["grid_name"] == "healpix"
        assert actual["level"] == level
        assert actual["indexing_scheme"] == indexing_scheme

    @given(strategies.levels, strategies.indexing_schemes)
    def test_roundtrip(self, level, indexing_scheme):
        mapping = {
            "grid_name": "healpix",
            "level": level,
            "indexing_scheme": indexing_scheme,
        }

        grid = healpix.HealpixInfo.from_dict(mapping)
        roundtripped = grid.to_dict()

        assert roundtripped == mapping

    @pytest.mark.parametrize(
        ["params", "cell_ids", "expected_coords"],
        (
            (
                {"level": 0, "indexing_scheme": "nested"},
                np.array([2]),
                np.array(
                    [
                        [-135.0, 90.0],
                        [-180.0, 41.8103149],
                        [-135.0, 0.0],
                        [-90.0, 41.8103149],
                    ]
                ),
            ),
            (
                {"level": 2, "indexing_scheme": "ring"},
                np.array([12, 54]),
                np.array(
                    [
                        [
                            [0.0, 66.44353569],
                            [0.0, 54.3409123],
                            [22.5, 41.8103149],
                            [30.0, 54.3409123],
                        ],
                        [
                            [-45.0, 41.8103149],
                            [-56.25, 30.0],
                            [-45.0, 19.47122063],
                            [-33.75, 30.0],
                        ],
                    ]
                ),
            ),
            (
                {"level": 3, "indexing_scheme": "nested"},
                np.array([293, 17]),
                np.array(
                    [
                        [
                            [-5.625, 4.78019185],
                            [-11.25, 0.0],
                            [-5.625, -4.78019185],
                            [0.0, 0.0],
                        ],
                        [
                            [73.125, 35.68533471],
                            [67.5, 30.0],
                            [73.125, 24.62431835],
                            [78.75, 30.0],
                        ],
                    ]
                ),
            ),
            (
                {"level": 2, "indexing_scheme": "nested"},
                np.array([79]),
                np.array(
                    [
                        [0.0, 41.8103149],
                        [-11.25, 30],
                        [0.0, 19.47122063],
                        [11.25, 30],
                    ]
                ),
            ),
        ),
    )
    @pytest.mark.parametrize("backend", ["shapely", "geoarrow"])
    def test_cell_boundaries(self, params, cell_ids, backend, expected_coords):
        grid = healpix.HealpixInfo.from_dict(params)

        actual = grid.cell_boundaries(cell_ids, backend=backend)

        backends = {
            "shapely": lambda arr: arr,
            "geoarrow": geoarrow_to_shapely,
        }
        converter = backends[backend]
        expected = shapely.polygons(expected_coords)

        shapely.testing.assert_geometries_equal(converter(actual), expected)

    @given(
        *strategies.grid_and_cell_ids(
            indexing_schemes=st.sampled_from(["nested", "ring"]),
            dtypes=st.sampled_from(["int64"]),
        )
    )
    def test_cell_center_roundtrip(self, cell_ids, grid) -> None:
        centers = grid.cell_ids2geographic(cell_ids)

        roundtripped = grid.geographic2cell_ids(lat=centers[1], lon=centers[0])

        np.testing.assert_equal(roundtripped, cell_ids)

    @pytest.mark.parametrize(
        ["cell_ids", "level", "indexing_scheme", "expected"],
        (
            pytest.param(
                np.array([3]),
                1,
                "ring",
                (np.array([315.0]), np.array([66.44353569089877])),
            ),
            pytest.param(
                np.array([5, 11, 21]),
                3,
                "nested",
                (
                    np.array([61.875, 33.75, 84.375]),
                    np.array([19.47122063, 24.62431835, 41.8103149]),
                ),
            ),
        ),
    )
    def test_cell_ids2geographic(
        self, cell_ids, level, indexing_scheme, expected
    ) -> None:
        grid = healpix.HealpixInfo(level=level, indexing_scheme=indexing_scheme)

        actual_lon, actual_lat = grid.cell_ids2geographic(cell_ids)

        np.testing.assert_allclose(actual_lon, expected[0])
        np.testing.assert_allclose(actual_lat, expected[1])

    @pytest.mark.parametrize(
        ["cell_centers", "level", "indexing_scheme", "expected"],
        (
            pytest.param(
                np.array([[315.0, 66.44353569089877]]),
                1,
                "ring",
                np.array([3]),
            ),
            pytest.param(
                np.array(
                    [[61.875, 19.47122063], [33.75, 24.62431835], [84.375, 41.8103149]]
                ),
                3,
                "nested",
                np.array([5, 11, 21]),
            ),
        ),
    )
    def test_geographic2cell_ids(
        self, cell_centers, level, indexing_scheme, expected
    ) -> None:
        grid = healpix.HealpixInfo(level=level, indexing_scheme=indexing_scheme)

        actual = grid.geographic2cell_ids(
            lon=cell_centers[:, 0], lat=cell_centers[:, 1]
        )

        np.testing.assert_equal(actual, expected)


@pytest.mark.parametrize(
    ["mapping", "expected"],
    (
        pytest.param(
            {"resolution": 10, "indexing_scheme": "nested"},
            {"level": 10, "indexing_scheme": "nested"},
            id="no_translation",
        ),
        pytest.param(
            {
                "level": 10,
                "indexing_scheme": "nested",
                "grid_name": "healpix",
            },
            {"level": 10, "indexing_scheme": "nested"},
            id="no_translation-grid_name",
        ),
        pytest.param(
            {"nside": 1024, "indexing_scheme": "nested"},
            {"level": 10, "indexing_scheme": "nested"},
            id="nside-alone",
        ),
        pytest.param(
            {
                "nside": 1024,
                "level": 10,
                "indexing_scheme": "nested",
            },
            ExceptionGroup(
                "received multiple values for parameters",
                [
                    ValueError(
                        "Parameter level received multiple values: ['level', 'nside']"
                    )
                ],
            ),
            id="nside-duplicated",
        ),
        pytest.param(
            {
                "level": 10,
                "indexing_scheme": "nested",
                "nest": True,
            },
            ExceptionGroup(
                "received multiple values for parameters",
                [
                    ValueError(
                        "Parameter indexing_scheme received multiple values: ['indexing_scheme', 'nest']"
                    ),
                ],
            ),
            id="indexing_scheme-duplicated",
        ),
        pytest.param(
            {
                "nside": 1024,
                "level": 10,
                "indexing_scheme": "nested",
                "nest": True,
            },
            ExceptionGroup(
                "received multiple values for parameters",
                [
                    ValueError(
                        "Parameter indexing_scheme received multiple values: ['indexing_scheme', 'nest']"
                    ),
                    ValueError(
                        "Parameter level received multiple values: ['level', 'nside']"
                    ),
                ],
            ),
            id="multiple_params-duplicated",
        ),
    ),
)
def test_healpix_info_from_dict(mapping, expected) -> None:
    if isinstance(expected, ExceptionGroup):
        with pytest.raises(type(expected), match=expected.args[0]) as actual:
            healpix.HealpixInfo.from_dict(mapping)
        assert_exceptions_equal(actual.value, expected)
        return
    actual = healpix.HealpixInfo.from_dict(mapping)
    assert actual == healpix.HealpixInfo(**expected)


class TestHealpixIndex:
    @given(strategies.cell_ids(), strategies.dims, strategies.grids())
    def test_init(self, cell_ids, dim, grid) -> None:
        index = healpix.HealpixIndex(cell_ids, dim, grid)

        assert index._grid == grid
        assert index._dim == dim
        assert index._pd_index.dim == dim

        np.testing.assert_equal(index._pd_index.index.values, cell_ids)

    @given(strategies.grids())
    def test_grid(self, grid):
        index = healpix.HealpixIndex([0], dim="cells", grid_info=grid)

        assert index.grid_info is grid


@pytest.mark.parametrize("options", options)
@pytest.mark.parametrize("variable", variables)
@pytest.mark.parametrize("variable_name", variable_names)
def test_from_variables(variable_name, variable, options) -> None:
    expected_level = variable.attrs["level"]
    expected_scheme = variable.attrs["indexing_scheme"]

    variables = {variable_name: variable}

    index = healpix.HealpixIndex.from_variables(variables, options=options)

    assert index._grid.level == expected_level
    assert index._grid.indexing_scheme == expected_scheme

    assert (index._dim,) == variable.dims
    np.testing.assert_equal(index._pd_index.index.values, variable.data)


@pytest.mark.parametrize(["old_variable", "new_variable"], variable_combinations)
def test_replace(old_variable, new_variable) -> None:
    grid = healpix.HealpixInfo.from_dict(old_variable.attrs)

    index = healpix.HealpixIndex(
        cell_ids=old_variable.data,
        dim=old_variable.dims[0],
        grid_info=grid,
    )

    new_pandas_index = PandasIndex.from_variables(
        {"cell_ids": new_variable}, options={}
    )

    new_index = index._replace(new_pandas_index)

    assert new_index._dim == index._dim
    assert new_index._pd_index == new_pandas_index
    assert index._grid == grid


@pytest.mark.parametrize("max_width", [20, 50, 80, 120])
@pytest.mark.parametrize("level", [0, 1, 3])
def test_repr_inline(level, max_width) -> None:
    grid_info = healpix.HealpixInfo(level=level, indexing_scheme="nested")
    index = healpix.HealpixIndex(cell_ids=[0], dim="cells", grid_info=grid_info)

    actual = index._repr_inline_(max_width)

    assert f"nside={level}" in actual
    # ignore max_width for now
    # assert len(actual) <= max_width<|MERGE_RESOLUTION|>--- conflicted
+++ resolved
@@ -22,20 +22,11 @@
 
 # namespace class
 class strategies:
-<<<<<<< HEAD
     invalid_levels = st.integers(max_value=-1) | st.integers(min_value=30)
     levels = st.integers(min_value=0, max_value=29)
-    indexing_schemes = st.sampled_from(["nested", "ring", "unique"])
-    invalid_indexing_schemes = st.text().filter(
-        lambda x: x not in ["nested", "ring", "unique"]
-    )
-=======
-    invalid_resolutions = st.integers(max_value=-1) | st.integers(min_value=30)
-    resolutions = st.integers(min_value=0, max_value=29)
     # TODO: add back `"unique"` once that is supported
     indexing_schemes = st.sampled_from(["nested", "ring"])
     invalid_indexing_schemes = st.text().filter(lambda x: x not in ["nested", "ring"])
->>>>>>> 65c4189a
 
     dims = xrst.names()
 
