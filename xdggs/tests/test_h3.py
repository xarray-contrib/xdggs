import itertools

import numpy as np
import pytest
import shapely
import shapely.testing
import xarray as xr
from xarray.core.indexes import PandasIndex

from xdggs import h3

# from the h3 gallery, at resolution 3
cell_ids = [
    np.array([0x832830FFFFFFFFF]),
    np.array([0x832831FFFFFFFFF, 0x832832FFFFFFFFF]),
    np.array([0x832833FFFFFFFFF, 0x832834FFFFFFFFF, 0x832835FFFFFFFFF]),
]
cell_centers = [
    np.array([[38.19320895, -122.19619676]]),
    np.array([[38.63853196, -123.43390346], [38.82387033, -121.00991811]]),
    np.array(
        [
            [39.27846774, -122.2594399],
            [37.09786649, -122.13425086],
            [37.55231005, -123.35925909],
        ]
    ),
]
dims = ["cells", "zones"]
resolutions = [1, 5, 15]
variable_names = ["cell_ids", "zonal_ids", "zone_ids"]

variables = [
    xr.Variable(
        dims[0], cell_ids[0], {"grid_name": "h3", "resolution": resolutions[0]}
    ),
    xr.Variable(
        dims[1], cell_ids[0], {"grid_name": "h3", "resolution": resolutions[0]}
    ),
    xr.Variable(
        dims[0], cell_ids[1], {"grid_name": "h3", "resolution": resolutions[1]}
    ),
    xr.Variable(
        dims[1], cell_ids[2], {"grid_name": "h3", "resolution": resolutions[2]}
    ),
]
variable_combinations = [
    (old, new) for old, new in itertools.product(variables, repeat=2)
]


class TestH3Info:

    @pytest.mark.parametrize(
        ["resolution", "error"],
        (
            (0, None),
            (1, None),
            (-1, ValueError("resolution must be an integer between")),
        ),
    )
    def test_init(self, resolution, error):
        if error is not None:
            with pytest.raises(type(error), match=str(error)):
                h3.H3Info(resolution=resolution)
            return

        actual = h3.H3Info(resolution=resolution)

        assert actual.resolution == resolution

    @pytest.mark.parametrize(
        ["mapping", "expected"],
        (
            ({"resolution": 0}, 0),
            ({"resolution": 1}, 1),
            ({"resolution": -1}, ValueError("resolution must be an integer between")),
        ),
    )
    def test_from_dict(self, mapping, expected):
        if isinstance(expected, Exception):
            with pytest.raises(type(expected), match=str(expected)):
                h3.H3Info.from_dict(mapping)
            return

        actual = h3.H3Info.from_dict(mapping)
        assert actual.resolution == expected

    def test_roundtrip(self):
        mapping = {"grid_name": "h3", "resolution": 0}

        grid = h3.H3Info.from_dict(mapping)
        actual = grid.to_dict()

        assert actual == mapping

    @pytest.mark.parametrize(
<<<<<<< HEAD
        ["resolution", "cell_ids", "expected_coords"],
        (
            (
                1,
                np.array([0x81283FFFFFFFFFF]),
                np.array(
                    [
                        [
                            [-121.70715692, 36.5742183],
                            [-119.00228227, 40.57057179],
                            [-122.13483148, 44.05769081],
                            [-127.95866237, 43.41920841],
                            [-130.22263777, 39.44242422],
                            [-127.13810062, 36.07979648],
                            [-121.70715692, 36.5742183],
                        ]
                    ]
                ),
            ),
            (
                3,
                np.array([0x832831FFFFFFFFF, 0x832832FFFFFFFFF]),
                np.array(
                    [
                        [
                            [-122.99764068, 38.13012709],
                            [-122.63105838, 38.7055711],
                            [-123.06903465, 39.21268153],
                            [-123.87318668, 39.14165748],
                            [-124.23124622, 38.566387],
                            [-123.7937797, 38.06195413],
                            [-122.99764068, 38.13012709],
                        ],
                        [
                            [-120.57845933, 38.30365554],
                            [-120.19218037, 38.87491264],
                            [-120.62501818, 39.3938676],
                            [-121.44467346, 39.33890002],
                            [-121.82297225, 38.76738776],
                            [-121.38971139, 38.25108747],
                            [-120.57845933, 38.30365554],
                        ],
                    ]
                ),
            ),
            (
                2,
                np.array([0x822837FFFFFFFFF, 0x821987FFFFFFFFF, 0x82285FFFFFFFFFF]),
                np.array(
                    [
                        [
                            [-121.70715692, 36.5742183],
                            [-120.15030816, 37.77836118],
                            [-120.62501818, 39.3938676],
                            [-122.69909887, 39.78423084],
                            [-124.23124622, 38.566387],
                            [-123.71598552, 36.97229615],
                            [-121.70715692, 36.5742183],
                        ],
                        [
                            [-21.86089163, 59.14600883],
                            [-24.48971137, 58.33329382],
                            [-24.24608918, 56.81195076],
                            [-21.53679367, 56.10124011],
                            [-18.98719147, 56.88329845],
                            [-19.06702945, 58.40493644],
                            [-21.86089163, 59.14600883],
                        ],
                        [
                            [-132.06227559, 43.79453729],
                            [-130.64994419, 45.0396523],
                            [-131.29015942, 46.41694831],
                            [-133.36750995, 46.52708205],
                            [-134.72528083, 45.27804582],
                            [-134.06255972, 43.92295857],
                            [-132.06227559, 43.79453729],
                        ],
                    ]
                ),
            ),
        ),
    )
    def test_cell_boundaries(self, resolution, cell_ids, expected_coords):
        expected = shapely.polygons(expected_coords)

        grid = h3.H3Info(resolution=resolution)

        actual = grid.cell_boundaries(cell_ids)

        shapely.testing.assert_geometries_equal(actual, expected)
=======
        ["cell_ids", "cell_centers"], list(zip(cell_ids, cell_centers))
    )
    def test_cell_ids2geographic(self, cell_ids, cell_centers):
        grid = h3.H3Info(resolution=3)

        actual = grid.cell_ids2geographic(cell_ids)
        expected = cell_centers

        np.testing.assert_allclose(actual, expected)

    @pytest.mark.parametrize(
        ["cell_centers", "cell_ids"], list(zip(cell_centers, cell_ids))
    )
    def test_geographic2cell_ids(self, cell_centers, cell_ids):
        grid = h3.H3Info(resolution=3)

        actual = grid.geographic2cell_ids(cell_centers[:, 1], cell_centers[:, 0])
        expected = cell_ids

        np.testing.assert_equal(actual, expected)
>>>>>>> 2e003f5f


@pytest.mark.parametrize("resolution", resolutions)
@pytest.mark.parametrize("dim", dims)
@pytest.mark.parametrize("cell_ids", cell_ids)
def test_init(cell_ids, dim, resolution):
    grid = h3.H3Info(resolution)
    index = h3.H3Index(cell_ids, dim, grid)

    assert index._grid == grid
    assert index._dim == dim

    # TODO: how do we check the index, if at all?
    assert index._pd_index.dim == dim
    assert np.all(index._pd_index.index.values == cell_ids)


@pytest.mark.parametrize("resolution", resolutions)
def test_grid(resolution):
    grid = h3.H3Info(resolution)

    index = h3.H3Index([0], "cell_ids", grid)

    assert index.grid_info is grid


@pytest.mark.parametrize("variable", variables)
@pytest.mark.parametrize("variable_name", variable_names)
@pytest.mark.parametrize("options", [{}])
def test_from_variables(variable_name, variable, options):
    expected_resolution = variable.attrs["resolution"]

    variables = {variable_name: variable}
    index = h3.H3Index.from_variables(variables, options=options)

    assert index._grid.resolution == expected_resolution
    assert (index._dim,) == variable.dims

    # TODO: how do we check the index, if at all?
    assert (index._pd_index.dim,) == variable.dims
    assert np.all(index._pd_index.index.values == variable.data)


@pytest.mark.parametrize(["old_variable", "new_variable"], variable_combinations)
def test_replace(old_variable, new_variable):
    grid = h3.H3Info(resolution=old_variable.attrs["resolution"])
    index = h3.H3Index(
        cell_ids=old_variable.data,
        dim=old_variable.dims[0],
        grid_info=grid,
    )
    new_pandas_index = PandasIndex.from_variables(
        {"cell_ids": new_variable}, options={}
    )

    new_index = index._replace(new_pandas_index)

    assert new_index._grid == index._grid
    assert new_index._dim == index._dim
    assert new_index._pd_index == new_pandas_index


@pytest.mark.parametrize("max_width", [20, 50, 80, 120])
@pytest.mark.parametrize("resolution", resolutions)
def test_repr_inline(resolution, max_width):
    grid = h3.H3Info(resolution=resolution)
    index = h3.H3Index(cell_ids=[0], dim="cells", grid_info=grid)

    actual = index._repr_inline_(max_width)

    assert f"resolution={resolution}" in actual
    # ignore max_width for now
    # assert len(actual) <= max_width<|MERGE_RESOLUTION|>--- conflicted
+++ resolved
@@ -95,7 +95,28 @@
         assert actual == mapping
 
     @pytest.mark.parametrize(
-<<<<<<< HEAD
+        ["cell_ids", "cell_centers"], list(zip(cell_ids, cell_centers))
+    )
+    def test_cell_ids2geographic(self, cell_ids, cell_centers):
+        grid = h3.H3Info(resolution=3)
+
+        actual = grid.cell_ids2geographic(cell_ids)
+        expected = cell_centers
+
+        np.testing.assert_allclose(actual, expected)
+
+    @pytest.mark.parametrize(
+        ["cell_centers", "cell_ids"], list(zip(cell_centers, cell_ids))
+    )
+    def test_geographic2cell_ids(self, cell_centers, cell_ids):
+        grid = h3.H3Info(resolution=3)
+
+        actual = grid.geographic2cell_ids(cell_centers[:, 1], cell_centers[:, 0])
+        expected = cell_ids
+
+        np.testing.assert_equal(actual, expected)
+
+    @pytest.mark.parametrize(
         ["resolution", "cell_ids", "expected_coords"],
         (
             (
@@ -186,28 +207,6 @@
         actual = grid.cell_boundaries(cell_ids)
 
         shapely.testing.assert_geometries_equal(actual, expected)
-=======
-        ["cell_ids", "cell_centers"], list(zip(cell_ids, cell_centers))
-    )
-    def test_cell_ids2geographic(self, cell_ids, cell_centers):
-        grid = h3.H3Info(resolution=3)
-
-        actual = grid.cell_ids2geographic(cell_ids)
-        expected = cell_centers
-
-        np.testing.assert_allclose(actual, expected)
-
-    @pytest.mark.parametrize(
-        ["cell_centers", "cell_ids"], list(zip(cell_centers, cell_ids))
-    )
-    def test_geographic2cell_ids(self, cell_centers, cell_ids):
-        grid = h3.H3Info(resolution=3)
-
-        actual = grid.geographic2cell_ids(cell_centers[:, 1], cell_centers[:, 0])
-        expected = cell_ids
-
-        np.testing.assert_equal(actual, expected)
->>>>>>> 2e003f5f
 
 
 @pytest.mark.parametrize("resolution", resolutions)
