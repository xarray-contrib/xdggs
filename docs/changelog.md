# Changelog

## 0.3.0 (_unreleased_)

### New features

### Breaking changes

### Bug fixes

- make sure arrays passed to `arro3` are C contiguous ({pull}`168`)

### Documentation

## 0.2.1 (2025-08-05)

### New features

- memory-efficient index implementation based on multi-order coverage maps (MOCs) ({pull}`151`)
- officially support python 3.13 ({pull}`162`)

### Breaking changes

- drop support for python 3.10 ({pull}`162`)

### Documentation

- Documentation Contributor's Guide + Github Button ({pull}`137`)
<<<<<<< HEAD

### Internal changes
=======
>>>>>>> be262f5b

## 0.2.0 (2025-02-12)

## New features

- allow adding additional coords to the cell inspection table in the map ({pull}`122`)
- allow passing `matplotlib` colormap objects to `explore` ({pull}`120`)
- support plotting multi-dimensional data ({pull}`124`)
- allow overriding the grid info data using the function or a new accessor ({pull}`63`, {pull}`121`)

## Bug fixes

- use explicit `arrow` API to extract cell coordinates ({issue}`113`, {pull}`114`)
- correct the `HealpixIndex` `repr` ({pull}`119`)

## Internal changes

- add initial set of tests for `explore` ({pull}`127`)
- adapt to recent changes on RTD ({pull}`122`)

## 0.1.1 (2024-11-25)

### Bug fixes

- properly reference the readme in the package metadata ({pull}`106`)

## 0.1.0 (2024-11-25)

### Enhancements

- derive cell boundaries ({pull}`30`)
- add grid objects ({pull}`39`, {pull}`57`)
- decoder function ({pull}`47`, {pull}`48`)
- rename the primary grid parameter to `level` ({pull}`65`)
- interactive plotting with `lonboard` ({pull}`67`)
- expose example datasets through `xdggs.tutorial` ({pull}`84`)
- add a preliminary logo ({pull}`101`, {pull}`103`)

### Bug fixes

- fix the cell centers computation ({pull}`61`)
- work around blocked HTTP requests from RTD to github ({pull}`93`)

### Documentation

- create a readme ({pull}`70`)
- create the documentation ({pull}`79`, {pull}`80`, {pull}`81`, {pull}`89`)
- fix headings in tutorials ({pull}`90`)
- rewrite the readme ({pull}`97`)

### Internal changes

- replace `h3` with `h3ronpy` ({pull}`28`)
- setup CI ({pull}`31`)
- tests for the healpix index ({pull}`36`)
- testing utils for exception groups ({pull}`55`)

## 0.0.1 (2023-11-28)

Preliminary version of `xdggs` python package.<|MERGE_RESOLUTION|>--- conflicted
+++ resolved
@@ -16,7 +16,6 @@
 
 ### New features
 
-- memory-efficient index implementation based on multi-order coverage maps (MOCs) ({pull}`151`)
 - officially support python 3.13 ({pull}`162`)
 
 ### Breaking changes
@@ -26,11 +25,6 @@
 ### Documentation
 
 - Documentation Contributor's Guide + Github Button ({pull}`137`)
-<<<<<<< HEAD
-
-### Internal changes
-=======
->>>>>>> be262f5b
 
 ## 0.2.0 (2025-02-12)
 
