--- conflicted
+++ resolved
@@ -4,15 +4,12 @@
 
 ### New features
 
-<<<<<<< HEAD
 - memory-efficient index implementation based on multi-order coverage maps (MOCs) ({pull}`151`)
-=======
 - officially support python 3.13 ({pull}`162`)
 
 ### Breaking changes
 
 - drop support for python 3.10 ({pull}`162`)
->>>>>>> ba64bc56
 
 ### Bug fixes
 
