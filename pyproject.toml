--- conflicted
+++ resolved
@@ -75,10 +75,6 @@
 
 [tool.ruff.lint]
 fixable = ["I"]
-<<<<<<< HEAD
-unfixable = ["ALL"]
-=======
->>>>>>> 84b5ce4e
 
 [tool.ruff.isort]
 known-first-party = ["xdggs"]
